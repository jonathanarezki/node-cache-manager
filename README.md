# node-cache-manager 
[![codecov](https://codecov.io/gh/node-cache-manager/node-cache-manager/branch/master/graph/badge.svg?token=ZV3G5IFigq)](https://codecov.io/gh/node-cache-manager/node-cache-manager)
[![tests](https://github.com/node-cache-manager/node-cache-manager/actions/workflows/test.yml/badge.svg)](https://github.com/node-cache-manager/node-cache-manager/actions/workflows/test.yml)
[![license](https://img.shields.io/github/license/node-cache-manager/node-cache-manager)](https://github.com/node-cache-manager/node-cache-manager/blob/master/LICENSE)
[![npm](https://img.shields.io/npm/dm/cache-manager)](https://npmjs.com/package/cache-manager)
![npm](https://img.shields.io/npm/v/cache-manager)

# Flexible NodeJS cache module

A cache module for nodejs that allows easy wrapping of functions in cache, tiered caches, and a consistent interface.

## Features

- Made with Typescript and compatible with [ESModules](https://nodejs.org/docs/latest-v14.x/api/esm.html)
- Easy way to wrap any function in cache.
- Tiered caches -- data gets stored in each cache and fetched from the highest.
  priority cache(s) first.
- Use any cache you want, as long as it has the same API.
- 100% test coverage via [vitest](https://github.com/vitest-dev/vitest).

## Installation

    pnpm install cache-manager

## Usage Examples

### Single Store

```typescript
import { caching } from 'cache-manager';

const memoryCache = await caching('memory', {
  max: 100,
  ttl: 10 * 1000 /*milliseconds*/,
});

const ttl = 5 * 1000; /*milliseconds*/
await memoryCache.set('foo', 'bar', ttl);

console.log(await memoryCache.get('foo'));
// >> "bar"

await memoryCache.del('foo');

console.log(await memoryCache.get('foo'));
// >> undefined

const getUser = (id: string) => new Promise.resolve({ id: id, name: 'Bob' });

const userId = 123;
const key = 'user_' + userId;

console.log(await memoryCache.wrap(key, () => getUser(userId), ttl));
// >> { id: 123, name: 'Bob' }
```

See unit tests in [`test/caching.test.ts`](./test/caching.test.ts) for more information.

#### Example setting/getting several keys with mset() and mget()

```typescript
await memoryCache.store.mset(
  [
    ['foo', 'bar'],
    ['foo2', 'bar2'],
  ],
  ttl,
);

console.log(await memoryCache.store.mget('foo', 'foo2'));
// >> ['bar', 'bar2']

// Delete keys with mdel() passing arguments...
await memoryCache.store.mdel('foo', 'foo2');
```

#### [Example Express App Usage](./examples/express/src/index.mts)

#### Custom Stores

You can use your own custom store by creating one with the same API as the built-in memory stores.

- [Example Custom Store lru-cache](./src/stores/memory.ts)
- [Example Custom Store redis](https://github.com/node-cache-manager/node-cache-manager-redis-yet)
- [Example Custom Store ioredis](https://github.com/node-cache-manager/node-cache-manager-ioredis-yet)

#### Create single cache store synchronously

As `caching()` requires async functionality to resolve some stores, this is not well-suited to use for default function/constructor parameters etc.

If you need to create a cache store synchronously, you can instead use `createCache()`:

```typescript
import { createCache, memoryStore } from 'node-cache-manager';

// Create memory cache synchronously
const memoryCache = createCache(memoryStore(), {
  max: 100,
  ttl: 10 * 1000 /*milliseconds*/,
});

// Default parameter in function
function myService(cache = createCache(memoryStore())) {}

// Default parameter in class constructor
const DEFAULT_CACHE = createCache(memoryStore(), { ttl: 60 * 1000 });
// ...
class MyService {
  constructor(private cache = DEFAULT_CACHE) {}
}
```

### Multi-Store

```typescript
import { multiCaching } from 'cache-manager';

const multiCache = multiCaching([memoryCache, someOtherCache]);
const userId2 = 456;
const key2 = 'user_' + userId;
const ttl = 5;

// Sets in all caches.
await multiCache.set('foo2', 'bar2', ttl);

// Fetches from highest priority cache that has the key.
console.log(await multiCache.get('foo2'));
// >> "bar2"

// Delete from all caches
await multiCache.del('foo2');

// Sets multiple keys in all caches.
// You can pass as many key, value tuples as you want
await multiCache.mset(
  [
    ['foo', 'bar'],
    ['foo2', 'bar2'],
  ],
  ttl
);

// mget() fetches from highest priority cache.
// If the first cache does not return all the keys,
// the next cache is fetched with the keys that were not found.
// This is done recursively until either:
// - all have been found
// - all caches has been fetched
console.log(await multiCache.mget('key', 'key2'));
// >> ['bar', 'bar2']

// Delete keys with mdel() passing arguments...
await multiCache.mdel('foo', 'foo2');
```

See unit tests in [`test/multi-caching.test.ts`](./test/multi-caching.test.ts) for more information.

### Refresh cache keys in background

Both the `caching` and `multicaching` modules support a mechanism to refresh expiring cache keys in background when using the `wrap` function.  
This is done by adding a `refreshThreshold` attribute while creating the caching store.

If `refreshThreshold` is set and after retrieving a value from cache the TTL will be checked.  
If the remaining TTL is less than `refreshThreshold`, the system will update the value asynchronously,  
following same rules as standard fetching. In the meantime, the system will return the old value until expiration.

NOTES:

* In case of multicaching, the store that will be checked for refresh is the one where the key will be found first (highest priority).
* If the threshold is low and the worker function is slow, the key may expire and you may encounter a racing condition with updating values.
* The background refresh mechanism currently does not support providing multiple keys to `wrap` function.
<<<<<<< HEAD
=======
* If no `ttl` is set for the key, the refresh mechanism will not be triggered. For redis, the `ttl` is set to -1 by default.
>>>>>>> 84750767

For example, pass the refreshThreshold to `caching` like this:

```typescript
const memoryCache = await caching('memory', {
  max: 100,
  ttl: 10 * 1000 /*milliseconds*/,
  refreshThreshold: 3 * 1000 /*milliseconds*/,
});
```

When a value will be retrieved from Redis with a TTL minor than 3sec, the value will be updated in the background.
<<<<<<< HEAD
```
=======
>>>>>>> 84750767

## Store Engines

### Official and updated to last version

- [node-cache-manager-redis-yet](https://github.com/node-cache-manager/node-cache-manager-redis-yet) (uses [node_redis](https://github.com/NodeRedis/node_redis))

- [node-cache-manager-ioredis-yet](https://github.com/node-cache-manager/node-cache-manager-ioredis-yet) (uses [ioredis](https://github.com/luin/ioredis))

### Third party

- [node-cache-manager-redis](https://github.com/dial-once/node-cache-manager-redis) (uses [sol-redis-pool](https://github.com/joshuah/sol-redis-pool))

- [node-cache-manager-redis-store](https://github.com/dabroek/node-cache-manager-redis-store) (uses [node_redis](https://github.com/NodeRedis/node_redis))

- [node-cache-manager-ioredis](https://github.com/Tirke/node-cache-manager-ioredis) (uses [ioredis](https://github.com/luin/ioredis))

- [node-cache-manager-mongodb](https://github.com/v4l3r10/node-cache-manager-mongodb)

- [node-cache-manager-mongoose](https://github.com/disjunction/node-cache-manager-mongoose)

- [node-cache-manager-fs-binary](https://github.com/sheershoff/node-cache-manager-fs-binary)

- [node-cache-manager-fs-hash](https://github.com/rolandstarke/node-cache-manager-fs-hash)

- [node-cache-manager-hazelcast](https://github.com/marudor/node-cache-manager-hazelcast)

- [node-cache-manager-memcached-store](https://github.com/theogravity/node-cache-manager-memcached-store)

- [node-cache-manager-memory-store](https://github.com/theogravity/node-cache-manager-memory-store)

- [node-cache-manager-couchbase](https://github.com/davidepellegatta/node-cache-manager-couchbase)

- [node-cache-manager-sqlite](https://github.com/maxpert/node-cache-manager-sqlite)

## Contribute

If you would like to contribute to the project, please fork it and send us a pull request. Please add tests
for any new features or bug fixes.

## License

node-cache-manager is licensed under the [MIT license](./LICENSE).<|MERGE_RESOLUTION|>--- conflicted
+++ resolved
@@ -169,10 +169,7 @@
 * In case of multicaching, the store that will be checked for refresh is the one where the key will be found first (highest priority).
 * If the threshold is low and the worker function is slow, the key may expire and you may encounter a racing condition with updating values.
 * The background refresh mechanism currently does not support providing multiple keys to `wrap` function.
-<<<<<<< HEAD
-=======
 * If no `ttl` is set for the key, the refresh mechanism will not be triggered. For redis, the `ttl` is set to -1 by default.
->>>>>>> 84750767
 
 For example, pass the refreshThreshold to `caching` like this:
 
@@ -185,10 +182,6 @@
 ```
 
 When a value will be retrieved from Redis with a TTL minor than 3sec, the value will be updated in the background.
-<<<<<<< HEAD
-```
-=======
->>>>>>> 84750767
 
 ## Store Engines
 
